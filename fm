#!/usr/bin/python 
#
# FileMap - http://mfisk.github.com/filemap
#
# Public Domain License:
#
# This program was prepared by Los Alamos National Security, LLC at
# Los Alamos National Laboratory (LANL) under contract
# No. DE-AC52-06NA25396 with the U.S. Department of Energy (DOE). All
# rights in the program are reserved by the DOE and Los Alamos
# National Security, LLC.  Permission is granted to the public to copy
# and use this software without charge, provided that this Notice and
# any statement of authorship are reproduced on all copies.  Neither
# the U.S. Government nor LANS makes any warranty, express or implied,
# or assumes any liability or responsibility for the use of this
# software.
#
# Author: Mike Fisk <mfisk@lanl.gov>
#

import ConfigParser
import copy
import base64
import cPickle
import cStringIO
import errno
import fcntl
import glob
import grp
import math
import optparse
import os
import pwd
import pydoc
import random
import re
import select
import sets
import shlex
import signal
import socket
import socket
import stat
import string
import subprocess
import sys
import tempfile
import time
import traceback
import urlparse

try:
   import hashlib # New for python 2.5
   sha = hashlib.sha1
except:
   import sha
   sha = sha.sha

Verbose = 0

try:
   select.poll
except:
   print >>sys.stderr, "select.poll() not implemented.  If MacOS, use DarwinPorts python."
   sys.exit(-1)

nonalphanumre = re.compile('\W')

def printableHash(s):
   h = sha(s).digest()
   h = base64.b64encode(h, '+_')  # Normal b64 but / is _
   h = h.rstrip('\n\r =')
   return h

me = socket.gethostname().split('.')[0]

def isremote(hname):
   if not hname:
      return False

   hname = hname.split('.')[0]
   if me == hname:
      return False
   else:
      return True

nonalphanumre = re.compile('\W')

def escape(s):
   (s, num) = nonalphanumre.subn(lambda m: "=%02X" % ord(m.group()), string.join(s))
   return s

quoprire = re.compile('=([0-9a-fA-F]{2})')

def lsUnescapeChr(m):
   c = m.group(1).decode('hex')
   if c == '/':
      c = '\\/'
   if c == '\\':
      c = '\\\\'
   return c

def tabulate(lst, width, ncols=None):
   if not lst:
      return None
   smallest = min([len(l) for l in lst])

   if ncols == None:
      # Initial case, start with each column being as wide as narrowest element
      ncols = (width+2) / (smallest+2)
      ncols = max(1, ncols)

   # See if we can build a table with this many columns
   minwidths = [smallest] * ncols
   nrows = int(math.ceil(len(lst)*1.0 / ncols))
   for c in range(0, ncols):
      colwidth = minwidths[c]
      for r in range(0, nrows):
         i = c * nrows + r
         if i > (len(lst)-1): break
         lel = len(lst[c*nrows + r])
         if lel > colwidth:
            colwidth = lel
            minwidths[c] = lel
 
            # But expanding this one may mean we can have fewer columns
            startcol = c
            if ncols > 1 and (sum(minwidths) + 2*len(minwidths)) > (width+2):
               return tabulate(lst, width, ncols-1)

   # If we got here, then the sizes fit!
   for r in range(0, nrows):
      line = []
      for c in range(0, ncols):
         i = c*nrows + r
         if i > (len(lst)-1):
            break
         line.append("%-*s" % (minwidths[c], lst[i]))
      line = string.join(line, '  ')
      line = line.rstrip()
      print line

def rm_rf(path):
   for (dirpath,dirs,files) in os.walk(path, topdown=False):
      for f in files: 
         os.unlink(dirpath + "/" + f)

      os.rmdir(dirpath)

def mkdirexist(path):
   try:
      os.makedirs(path)
   except OSError, e:
      if e.errno == errno.EEXIST:
         pass
      else:
         raise

def rsyncDeWildcard(pth):
   """Take a path, potentially including wildcards, and reduce to rsync args that can't expand."""
   pth = pth.replace('//', '/').replace('/./','/')

   origpath = pth

   # Reduce pth to a non-wildcard path
   while '*' in pth or '?' in pth:
      pth = os.path.dirname(pth)

   # Find the wildcard portion of the original path and make it a glob
   if len(pth) < len(origpath):
      includes = [origpath[len(pth):].lstrip("/")]
   else:
      includes = []

   # Include all parents of the wildcard pattern
   if includes:
      x = includes[0]
      while True:
         dir = os.path.dirname(x)
         if dir == x:
            break
         x = dir
         includes.append(x + "/")

   includes.append(pth)

   return (includes, [pth])

def rsyncSimplify(lst):
   includes = []
   paths = []
   for l in lst:
         [newi, newp] = rsyncDeWildcard(l)
         includes += newi
         paths += newp
      
   includes = ["--include=" + x for x in includes] 
   includes.append("--exclude=*")
   return [includes, paths]
  
def coallesce(outputs, labels):
   """Take a list of multi-line strings and an equally long list of labels and return a string summarizing which labels had what output."""
   assert(len(outputs) == len(labels))
   sameas = {}
   result = ""

   for i in range(0, len(outputs)):
      if outputs[i]:
         header = ""
         header = labels[i]
         for j in range(i+1, len(outputs)):
            if outputs[j] and outputs[i].getvalue() == outputs[j].getvalue():
               header += "," + labels[j]
               outputs[j] = None
         header += ": "
         for line in outputs[i]:
            result += header + line

   return result
 
class MethodOptionParser(optparse.OptionParser):
   """OptionParser to be instantiated by dispatch methods of a class.  Sets %prog to be the calling function name and epilog to be the doc string for that function.  Also prints options in usage string more like man conventions instead of just [options]."""

   def __init__(self, *args, **kwargs):
      if not kwargs.has_key('epilog'):
         caller = sys._getframe(1)
         pmethod = caller.f_code.co_name
         pself = caller.f_locals['self']
         method = pself.__class__.__dict__[pmethod]
         kwargs['prog'] = pmethod
         self.Epilog = method.__doc__ or ""

      if kwargs.has_key('fixed'):
         self.fixed = kwargs['fixed']
         del kwargs['fixed']
      else:
         self.fixed = None

      optparse.OptionParser.__init__(self, *args, **kwargs)

   def get_usage(self):
      if self.fixed != None:
         flags = []
         options = ''
         for o in self.option_list:
            if o.action == 'store_true':
               flags += o._short_opts[0].lstrip('-')
            elif o.action == 'help':
               pass
            else:
               options += "[%s %s]" % (o._short_opts[0], o._long_opts[0].lstrip('-').upper())
               if o.action == 'append':
                  options += '...'
               
               options += ' '

         flags = string.join(flags, '')
         if flags:
            options += "[-" + flags + "] "
         
         self.usage = "%prog " + options + self.fixed

      return optparse.OptionParser.get_usage(self)

   def print_help(self):
      r = optparse.OptionParser.print_help(self)
      
      # For python < 2.5, we have to print our own epilog 
      print
      print self.Epilog
      return r

class FmLocations:
   def __init__(self, config=None, locs={}, stdin=False):
      self.locs = locs # Allow pick() to derive an instance with a subset of the classes
      self.procs = Procs()
      self.cleanup = None

      if config:
         self.config = config

      else:
         self.config = ConfigParser.SafeConfigParser()

         # Get appropriate self.configstr and set FMCONFIG
         if stdin:
            # Read config file from stdin
            self.configstr = sys.stdin.read()

            # Keep a copy of the config around so our children can reference it
            fd, name = tempfile.mkstemp(prefix="tmp-fm-locations-")
            self.cleanup = name
            os.environ['FMCONFIG'] = name
            fh = os.fdopen(fd, 'w')
            fh.write(self.configstr)
            fh.close()

         else:
            filename = os.environ.get('FMCONFIG')
            #print >>sys.stderr, "Env filename is", filename
            if not filename:
               if os.path.isfile("filemap.conf"):
                  filename = "filemap.conf"
               else:
                  filename = "/etc/filemap.conf"

               os.environ['FMCONFIG'] = filename

            try:
               fh = open(filename)
            except:
               raise Exception("Unable to locate config file.  Set FMCONFIG or place filemap.conf in . or /etc")

            # Read into a buffer that we can relay to children 
            self.configstr = fh.read()

            #print >>sys.stderr, "Reading config", filename, self.config.sections()

         # Parse it
         filebuf = cStringIO.StringIO()
         filebuf.write(self.configstr)
         filebuf.seek(0)
         self.config.readfp(filebuf)

         self.replication = int(self.config_get("global", "replication", "1"))
         self.umask = int(self.config_get("global", "umask", "0002"))
         os.umask(self.umask)

      # Unless we were passed an explicit list of locations, grab all
      # from the config file.
      if not locs:
         for s in self.config.sections():
            if s == "global": 
               continue
            l = self.parseLocation(s)
            self.locs[s] = l

      # Use global config values by default (thisis() can override later)
      self.this = self.parseLocation("global")

   def __del__(self):
      if self.cleanup:
         os.unlink(self.cleanup)

   def parseLocation(self, stanza):
      l = FmLocation()
      l.name = stanza

      qbyhost = self.config.has_option("global", "queuebyhost")

      l.sshcmdstr = os.path.expanduser(self.config_get(stanza, "ssh", "ssh -o GSSAPIDelegateCredentials=yes -o ConnectTimeout=5 -o StrictHostKeyChecking=no -Ax", raw=True))
      l.sshcmd = shlex.split(l.sshcmdstr, comments=True)

      l.rsynccmd = shlex.split(self.config_get(stanza, "rsync", "rsync -t", raw=True), comments=True)
      l.rsynccmd[0] = os.path.expanduser(l.rsynccmd[0])

      if l.name != "global": 
         l.rootdir = os.path.expanduser(self.config_get(stanza, "rootdir"))
         l.hostname = self.config_get(stanza, "hostname")
         l.syncdir = os.path.expanduser(self.config_get(stanza, "syncdir", "/tmp/fmsync"))

         l.jobdir = l.rootdir + "/jobs"
         if qbyhost:
            l.qname = l.hostname
         else:
            l.qname = l.name

         pythoncmd = os.path.expanduser(self.config_get(stanza, "python", "python"))
         l.fmcmd = [pythoncmd, os.path.expanduser(self.config_get(stanza, "fm", l.rootdir + "/sys/fm"))]
         l.processes = int(self.config_get(stanza, "processes", "1000"))
         l.cpusperjob = int(self.config_get(stanza, "cpusperjob", "1"))
         l.inactive = self.config_get(stanza, "inactive", False)

      return l
   
   def config_get(self, section, key, defval=None, raw=False):
      if self.config.has_option(section, key):
         return self.config.get(section, key, raw=raw)
      elif self.config.has_option("global", key):
         return self.config.get("global", key, raw=raw)
      else:
         return defval

   def thisis(self, nodename):
      self.thisname = nodename
      self.this = self.locs[nodename]

<<<<<<< HEAD
   def pickHosts(self):
      """Return a subset of locations containing only one location per hostname"""
      hosts = set()
      newlocs = {}
      for l in self.locs.values():
         if l.hostname in hosts:
            continue
         else:
            newlocs[l.name] = l
            hosts.add(l.hostname)
 
      newlocs = FmLocations(self.config, locs=newlocs)
      newlocs.this = self.this
      return newlocs
      

   def pickn(self, seed=None):
      """Pick some pseudo-random locations.  The number of locations
      chosen is based on the replication factor in the config.
      Specify a seed to get deterministic results (e.g. for a given
      extension number.)  The return value is the list of indices into
      the current locations."""
=======
   def nodes(self, seed=None):
      """Generate a list of pseudo-random locations.  
      Specify a seed to get deterministic results (e.g. for a given extension 
      number, file name, path, etc).  Returns a generator of a list of node names."""
>>>>>>> 6556fe25

      candidates = self.locs.keys()

      if seed:
         random.seed(seed)

      while candidates:
         l = random.choice(candidates)
         candidates.remove(l)
         if not self.locs[l].inactive:
            yield l
 
   def pickn(self, seed=None, n=None):
      """Pick some pseudo-random locations.  The number of locations
      chosen is based on the replication factor in the config.
      Specify a seed to get deterministic results (e.g. for a given
      extension number.)  The return value is the list of node names."""

      if not n: 
         n = self.replication

      nodes = self.nodes(seed=seed)

      i = 0
      for l in nodes:
         i += 1
         if i > n:
            break
         yield l

      if i <= n:
         print >>sys.stderr, "Cannot pick %d locations" % (n)

   def pick(self, seed=None, selfIsNoop=False):
      """Return a new FmLocations instance that uses a subset of the
locations of this instance."""

      used = self.pickn(seed)

      if selfIsNoop and self.thisname in used: 
         used.remove(self.thisname)

      useddict = {}
      for u in used: 
         useddict[u] = self.locs[u]

      picked = FmLocations(self.config, locs=useddict)
      picked.this = self.this
      return picked
         
   def forAllLocal(self, cmd):
      """Same ase forAll(), but CMD will be run as arguments to "fm _local"."""
      if Verbose: 
         verbose = "-" + "v" * Verbose
         lcmd = ["fm", verbose, "_local", "-n", "%(NODE)"] + cmd
      else:
         lcmd = ["fm", "_local", "-n", "%(NODE)"] + cmd

      return self.forAll(lcmd, subst=True, stdinstr=self.configstr, tag=string.join(cmd))

   def forAll(self, Cmdv, src=[], dst=[], absolute=False, subst=False, trailer=None, glob=True, stdinstr=None, call=False, tag=None):
      if src and type(src) != type([]):
         src = [src]
      if dst and type(dst) != type([]):
         dst = [dst]

      if not tag:
         tag = string.join(Cmdv + src + dst)

      if stdinstr:
         stdin = subprocess.PIPE

      for loc in self.locs.values():
         if loc.inactive:
            continue

         if subst: 
            cmd = [n.replace("%(ROOTDIR)", loc.rootdir).replace("%(SYNCDIR)", loc.syncdir).replace("%(NODE)", loc.name) for n in Cmdv]
            src = [n.replace("%(SYNCDIR)", loc.syncdir) for n in src]
         else:
            cmd = list(Cmdv)

         if absolute:
            s = list(src)
            d = list(dst)
         else:
            s = [loc.rootdir + "/" + f for f in src]
            d = [loc.rootdir + "/" + f for f in dst]

         if cmd[0] == "fm":
            cmd = loc.fmcmd + cmd[1:]
         if isremote(loc.hostname):
            cmd = loc.sshcmd + [loc.hostname] + cmd + s + d

         else:
            if s and glob:
               #time.sleep(random.random())  #RHEL5 + thumper glob issues
               s = multiglob(s)
               if not s:
                  continue

            if d and glob:
               d = multiglob(d)
               if not d:
                  continue

            cmd += s + d 
            
         if trailer:
            cmd += trailer

         self.procs.Popen(cmd, call=call, stdinstr=stdinstr, queue=loc.qname, tag=tag)


      return self.procs
   
   def put(self, srclist, dst, relative=False, procs=None, pickn=False, hashbasename=False):
      origdst = dst
      if not procs:
         procs = Procs()

      if relative:
         srclist = [s.lstrip("/") for s in srclist]
         os.chdir(self.this.rootdir)

      srcs = multiglob(srclist)
      if not srcs:
         print >>sys.stderr, "No such file:", srclist
         return procs

      # We always specify a seed when calling pick() so there is stability in which nodes work is mapped to.
      # It's nice if they go to nodes that might have already received the store in a previous execution.

      items = []
      for a in srcs:
         # Convert directory arguments to lists of files
         if os.path.isdir(a):
            for root,dirs,files in os.walk(a):
               for f in files:
                  fp = os.path.join(root, f)
                  dstfile = os.path.join(dst, root[0:]) + "/" + os.path.basename(fp)
                  items.append([fp, dst, True])
         else:
            items.append([a, dst, relative])

      bydst = {}
      bydstrel = {}
      qname = {}
      for i in items:
         src, dst, relative = i
         if pickn:
            seed = os.path.basename(src)
            if not hashbasename:
               seed = dst + "/" + seed
            choices = self.pickn(seed=seed, n=pickn)
            choices = [self.locs[c] for c in choices]
         else:
            choices = self.locs.values()

         for loc in choices:
            if loc.inactive: continue

            if isremote(loc.hostname):
               d = loc.hostname + ":" + loc.rootdir 
            else:
               d = loc.rootdir

            d = d + "/" + dst
            d = d.replace("//","/")
 
            if relative:
               if not bydstrel.get(d): bydstrel[d] = []
               bydstrel[d].append(src)
            else:
               if not bydst.get(d): bydst[d] = []
               bydst[d].append(src)

            qname[d] = loc.qname

      for dst in bydst:
         cmd = self.this.rsynccmd + ["-Le", loc.sshcmdstr] + bydst[dst] + [dst]
         procs.Popen(cmd, queue=qname[dst], tag="put %s %s" % (srclist, origdst))

      for dst in bydstrel:
         cmd = self.this.rsynccmd + ["-Le", loc.sshcmdstr, "-R"] + bydstrel[dst] + [dst]
         procs.Popen(cmd, queue=qname[dst], tag="put %s %s" % (srclist, origdst))

      return procs

   def get(self, args, procs=None, outfile=sys.stdout, relative=True):
      """Copy files from the cloud to local storage."""
      p = MethodOptionParser(fixed="src... dst")
      p.disable_interspersed_args()
      p.add_option("-c", "--cat", action="store_true", help="Cat files to stdout")
      p.add_option("-n", "--name", action="store_true", help="Show file name when catting files")
      (options, args) = p.parse_args(args)

      rsyncflags = "-rptgo"
      if relative:
         rsyncflags += "R"

      if options.cat:
         assert(len(args) > 0)
         dst = tempfile.mkdtemp(prefix="tmp-fm-get-") + "/"
         src = args
      else:
         assert(len(args) > 1)
         dst = args[-1]
         src = args[:-1]

      if not procs:
         procs = Procs()

      for loc in self.locs.values():
         if loc.inactive: continue

         # To make relative paths shorter in rsync >= 2.6.7 , put "/./" 
         # in the path between the rootdir and the relative path
         s = [loc.rootdir + "/./" + f for f in src]

         # Cleanup the path to encourage rsync to get "/./" magic right
         s = [i.replace('//','/') for i in s]

         #print loc.rootdir, src, s

         # Take the specified paths/globs and turn them into a list of simple (non-glob) paths and --include/exclude options
         [includes, s] = rsyncSimplify(s)

         if isremote(loc.hostname):
            s = [loc.hostname + ":" + string.join(s)]
         else:
            s = multiglob(s)
            if not s:
               #print >>sys.stderr, "No such file:", src
               continue

         cmd = loc.rsynccmd + includes
         cmd += [rsyncflags, "--prune-empty-dirs", "--copy-unsafe-links", "-e", loc.sshcmdstr] + s + [dst]

         procs.Popen(cmd, queue=loc.qname, tag="get %s" % (string.join(args)))

      procs.collect()

      if options.cat:
         empty = True
         for (dirpath, dirnames, filenames) in os.walk(dst):
            for f in filenames:
               fname = os.path.join(dirpath, f)
               if os.path.getsize(fname):
                  if options.name:
                     relname = fname[len(dst):]
                     print >>outfile, "=== %s ===" % relname
                     empty = False
                  outfile.writelines(file(fname))
         if options.name and not empty:
            print >>outfile, "======"

         rm_rf(dst)

      return procs

   def processes(self):
      return sum(i.cpusperjob for i in self.locs.values())
         
class FmLocation:
   def __init__(self):
      pass

class Procs:
   """This class is used to launch some number of child processes and reap them.
   It provides methods to instantiate a process for each node."""

   def __init__(self, retries=3):
      self.queues = {}
      self.poll = select.poll()
      self.fd2proc = {}
      self.pids = {}
      self.numprocspolling = 0
      self.retries = retries

   def isempty(self):
      return (not self.pids)

   def Popen(self, cmdv, **kwargs):
      kwargs['cmdv'] = cmdv
      queue = kwargs.get('queue')
      if not kwargs.get('tag'):
         kwargs['tag'] = cmdv[0]+"..."
      if not kwargs.get('retries'):
         kwargs['retries'] = self.retries
      
      if queue and self.queues.get(queue) != None:
         # If queue exists (even if it is an empty queue), then something is running
         if Verbose > 2:
            print >>sys.stderr, "Queueing", kwargs['tag'], "to", queue, len(self.queues[queue])
         self.queues[queue].append(kwargs)
         return
      else:
         # No queue, means we can run now, but create an empty queue to block subsequent tasks         
         self.queues[queue] = []
         return self.PopenSave(**kwargs)

   def PopenSave(self, **kwargs):
      # Call PopenNow, but save a copy of the kwargs for later retries
      proc = self.PopenNow(**kwargs)
      proc.kwargs = kwargs
      return proc

   def PopenNow(self, cmdv=[], prefix=None, stderr=subprocess.PIPE, stdout=subprocess.PIPE, call=False, tag=None, queue=None, stdinstr=None, cwd=None, retries=0):
      # This function should only be called by PopenSave

      # Note, we prefer to have a stdout so that poll() can tell when it closes and then reap the child

      if stdinstr:
         stdin = subprocess.PIPE
      else:
         stdin = file('/dev/null','w')

      r = subprocess.Popen(cmdv, stdin=stdin, stdout=stdout, stderr=stderr, cwd=cwd)

      if r.stderr or r.stdout:
         self.numprocspolling += 1
         if r.stdout:
            fd = r.stdout.fileno()
            self.poll.register(r.stdout, select.POLLIN|select.POLLHUP|select.POLLERR) 
            self.fd2proc[fd] = r

            # make non-blocking file
            fl = fcntl.fcntl(fd, fcntl.F_GETFL)
            fcntl.fcntl(fd, fcntl.F_SETFL, fl | os.O_NONBLOCK)

            r.stdoutbuf = cStringIO.StringIO()
   
         if r.stderr:
            fd = r.stderr.fileno()
            self.poll.register(r.stderr, select.POLLIN|select.POLLHUP|select.POLLERR) 
            self.fd2proc[fd] = r

            # make non-blocking file
            fl = fcntl.fcntl(fd, fcntl.F_GETFL)
            fcntl.fcntl(fd, fcntl.F_SETFL, fl | os.O_NONBLOCK)

            r.stderrbuf = cStringIO.StringIO()

      r.tag = tag
      r.start = time.time()
      r.queue = queue
      self.pids[r.pid] = r
      if Verbose > 2:
         print >>sys.stderr, r.pid, cmdv, r.queue

      if stdinstr:
         r.stdin.write(stdinstr)
         r.stdin.close()

      return r

   def wakeup(self, qname): 
         if not qname:
            return

         #Wake-up anything on this queue
         if self.queues[qname]:
            kwargs = self.queues[qname].pop(0)
            # Leave queue, even if empty, so things wait for us to finish
            if Verbose > 2:
               print >>sys.stderr, "Waking", kwargs
            self.PopenSave(**kwargs)
         else: 
            # Queues was already empty, so now delete it
            del self.queues[qname]

   def collect(self, ignoreErrors=False, labelPrint=False, maxErrors=None):
      """Execute any active or queued processes and return, a boolean success scalar and a list of the processes objects that ran."""
      results = []
      errors = 0
      total = 0
      while True:
         p = self.waitpid(True)
         if p == None:
            break

         results.append(p)
         total += 1
         if p.status:
            errors += 1 
         if Verbose > 1:
            ec = os.WEXITSTATUS(p.status)
            print >>sys.stderr, "%s: %gs status %d for %s" % (p.queue, p.time, ec, p.tag)
            waiting = [l.queue for l in self.pids.values()]
            waiting.sort()
            if waiting and len(waiting) < len(results): 
               print >>sys.stderr, "Still waiting on", string.join(waiting)

      if not results:
         return [None, results]

      tag = "for " + results[0].tag #XXX not al tags identical

      if Verbose > 0:
         print >>sys.stderr, "--- Report", tag
         tag = ""
         mean = 0.0
         for p in results:
            mean += p.time
        
         mean /= len(results)
         stddev = 0.0
         for p in results:
            stddev += (p.time - mean)**2

         stddev /= len(results)
         stddev = math.sqrt(stddev)

         if stddev > 0:
            for p in results:
               deviations = (p.time - mean) / stddev
               if deviations > 2:
                  print >>sys.stderr, "Node %s slow by %g standard deviations" % (p.queue, deviations)

            print >>sys.stderr, "Average time %gs, stddev %gs %s" % (mean, stddev, tag)

      for k,v in self.queues.items():
         assert(not v)
      assert(not self.pids)
      assert(self.numprocspolling == 0)
      self.poll = select.poll() #Reinit, just in case not everything was unregister()'d
         
      if not ignoreErrors and errors:
         print >>sys.stderr, "Error, %d/%d subprocess(es) returned error %s" % (errors, total, tag)
            
      if labelPrint:
         sys.stdout.write(coallesce([f.stdout for f in results], [f.queue for f in results]))
      if labelPrint or Verbose > 0:
         sys.stderr.write(coallesce([f.stderr for f in results], [f.queue for f in results]))

      if Verbose > 0:
         print >>sys.stderr, "---"

      if not ignoreErrors and errors:
         if maxErrors != None and errors > maxErrors:
            sys.exit(errors)

      return errors, results

   def finalize(self, p):
      # Record compute time
      after = os.times()
      p.time = time.time() - p.start
      p.utime = after[2] - p.starttimes[2]
      p.stime = after[3] - p.starttimes[3]
      del p.starttimes
      del p.start

      # Finish building the output buffers
      if p.stdout != None:
         self.poll.unregister(p.stdout)
         #print >>sys.stderr, "finalized", p.pid, p.stdout.fileno()
         del self.fd2proc[p.stdout.fileno()]
         p.stdoutbuf.write(p.stdout.read())
         p.stdout = p.stdoutbuf
         p.stdout.seek(0)

      if p.stderr != None:
         self.poll.unregister(p.stderr)
         del self.fd2proc[p.stderr.fileno()]
         p.stderrbuf.write(p.stderr.read())
         p.stderr = p.stderrbuf
         p.stderr.seek(0)

      if p.stderr or p.stdout:
         self.numprocspolling -= 1

      del self.pids[p.pid]

      if p.status and p.kwargs['retries'] and os.WEXITSTATUS(p.status) == 255:
         # Requeue if retries enabled and child returned 255 (SSH failed to connect)
         p.kwargs['retries']  -= 1
         if Verbose > 0:
            print >>sys.stderr, p.kwargs['retries'], "more retries for", p.queue
         time.sleep(2**(self.retries - p.kwargs['retries'] - 4) + 0.5 * random.random())
         self.queues[p.queue].append(p.kwargs)
         self.wakeup(p.queue)
         return None
     
      self.wakeup(p.queue)

      return p


   def waitpid(self, block=False):
      """Check for any completed child, remove them from the procs dictionary and return them."""

      while not self.isempty():
         r = self.checkwait(block=block)
         if r:
            return r
         if not block:
            break

      return None

   def checkwait(self, block=False):
      if block: 
         # First, the block argument is just a hint, we're not obligated to block.
         # Second, we may have children that are blocking on I/O to us, so we have use poll().
         # But we may have children that have no shared fd with us and that can only be reaped with waitpid().
         # So we need to figure out which case it is to determine where we can actually block.

         if self.numprocspolling == len(self.pids):
            # In this case, waitpid() is superfluous, so don't block on it, but
            # block on poll()
            waitopts = os.WNOHANG
            pollopts = -1 # Block
         elif self.numprocspolling:
            # In this case we have to bounce back between waitpid() and poll()
            # We don't want to have a complete busy loop, so we give poll a small timeout.
            # This creates some potential latency, but this is not a expected case
            print >>sys.stderr, "Debug: inefficient when only some children have fds we manage"
            waitopts = os.WNOHANG
            pollopts = 2500 #block
         else:
            # In this case poll() is superfluous and we should just do a blocking waitpid()
            waitopts = 0 #block
            pollopts = 0
      else:
         # Simple case
         pollopts = 0
         waitopts = os.WNOHANG

      #print >>sys.stderr, "block case", waitopts, pollopts

      # Check for completed children.
      try:
         # Waiting register's child's CPU times, so measure right before and after
         starttimes = os.times()

         (pid, status) = os.waitpid(0, waitopts) 
         if pid:
            p = self.pids[pid]
            p.status = status
            p.starttimes = starttimes
            return self.finalize(p)

      except OSError, e:
         if e.errno == errno.ECHILD:
            # If we're here its probably because in python 2.4, subprocess reaps other children
            # whenever making a new one.  So one of the children we thought was running had already
            # been waitpidded.  http://bugs.python.org/issue1731717
            # So, poll on each of our children to find the one to finalize:
            for p in self.pids.values():
               # First look for things reaped by the signal handler
               if p.__dict__.has_key('error'):
                  return self.finalize(p)

               # Since the chils is already reaped, we'll probably measure no CPU time for it. oh well
               starttimes = os.times()
               status = p.poll()
               if status != None: 
                  p.status = status
                  return self.finalize(p)    

            print >>sys.stderr, "Unexpected: no child", self.pids
            raise
         else:
            raise

      # Look for children that may be blocking on writes to stdout, or that have finished
      # XXX: this won't catch children that we don't have share a fd with
      try:
         # Make sure we get interrupted if a child exits (in case we're not connected to any of its fds)
         l = self.poll.poll(pollopts)

      except select.error, e:
         if e[0] == errno.EINTR:
            return None
         else:
            raise
      else:
         for fd,event in l:
            p = self.fd2proc[fd]

            if event & select.POLLIN: 
               if fd == p.stdout.fileno():
                  s = p.stdout.read()
                  p.stdoutbuf.write(s)
               else:
                  assert(fd == p.stderr.fileno())
                  s = p.stderr.read()
                  p.stderrbuf.write(s)

      return None

# The design is as follows:
#   1. Jobs are submitted in an uncoordinated manner, so they have unique
#      identifiers that aren't generated by the user. but that are identical
#      across all nodes running a job. 
#   2. To manage the problem of listing jobs and removing jobs, we use a 
#      directory structure to contain all current jobs.  Deleting a file should
#      (eventually) lead to a job not running further.
#   3. New jobs should be invoked synchrously by calling a job scheduler with a
#      hint that points to the job.  Failure to send this hint should only delay
#      the job scheduler discovering the job since it should periodically poll
#      for changes in the job directory.

class JobScheduler:
   """JobScheduler maintains a set of child processes working on a set of jobs."""

   def __init__(self, options):
      self.jobs = {}  # A dictionary of job objects indexed by job name
      self.procs = Procs(retries=0)
      self.options = options

      self.freethreads = self.options.processes

   def ReadJobDir(self):
      """Check for new/removed jobs"""

      jobs = os.listdir(self.options.jobdir)
      removed = set(self.jobs) - set(jobs)
      recent = set(jobs) - set(self.jobs)
      for j in removed:
         #print "Job", j, "removed"
         del self.jobs[j]

      for j in recent:
         #print "Job", j, "added"
         jobuid = os.stat(self.options.jobdir + "/" + j).st_uid
         if jobuid != os.getuid():
            #print >>sys.stderr, "Skipping job owned by UID %d", jobuid
            continue
         try:
            self.jobs[j] = FmJob(self.options.jobdir + "/" + j, cpusPerJob=self.options.cpusperjob)
         except:
            traceback.print_exc()
            print >>sys.stderr, "Error parsing job description", j, "; skipping"

   def RunOnce(self):
         """Try to launch a work item and return True on success (None->nothing to do)"""

         self.freethreads -= 1

         # Look for something with work to do
         jobs = self.jobs.keys()
         random.shuffle(jobs)
         for jobname in jobs:
            j = self.jobs[jobname] 
            if j.running >= j.threads:
               continue

            proc = j.compute(self.options, self.procs)
            #print >>sys.stderr, "Launched", proc
            if proc: 
               return True
            else:
               # No more work to do, check to see if job is complete
               # Note, job cannot be complete if parent is still active
               if not j.continuous and not j.running and (not j.parent or not self.jobs.has_key(j.parent)):
                  self.JobDone(jobname)

         self.freethreads += 1
         return None

   def JobDone(self, jobname):
      """A job has run to completion, remove it locally."""

      del self.jobs[jobname]
      #print >>sys.stderr, "Job", jobname, "done"
      os.unlink(self.options.jobdir + "/" + jobname)

   def RunUntilDone(self):
      """Run until there is no more input on it.  Return True iff we did something"""

      didSomething = False
      sleep = 0.001

      while True:
         if self.freethreads:
            self.ReadJobDir()
            if self.procs.isempty() and not len(self.jobs):
               # Doing nothing and no more jobs to run
               return didSomething
            if self.RunOnce():
               didSomething = True
               block=False
            else:
               # Nothing to do right now
               # Don't return because we're still working,
               # but wait before we look for more work to do.
               #print >>sys.stderr, "Wait for completion (and/or more work)"

               # Sleeping hurts latency for detecting new inputs, but avoids busy waits.
               # So we do an exponential backoff in how long we sleep with a max of 1 second
               sleep *= 10
               if sleep > 1:
                  sleep = 1  # Max out at 1 sec sleep
               block=False # Don't block since new work could arrive before a child finishes
         else:
            block=True
            assert (not self.procs.isempty())

         p = self.procs.waitpid(block=block)
         #print >>sys.stderr, "WAITPID", block, p
         if p:
            self.freethreads += 1
            self.finalize(p)
         else:
            if not block:
               time.sleep(sleep)

   def finalize(self, p):
      stats = {}
      stats['status'] = p.status
      stats['time'] = p.time
      stats['utime'] = p.utime
      stats['stime'] = p.stime
      stats['inputsize'] = p.inputsize
      stats['nodename'] = self.options.name
      stats['hostname'] = socket.gethostname()
      #stats['schedpid'] = os.getpid()
      stats['timestamp'] = time.time()

      f = file(p.outdirname + "/." + p.outbasename + "/.status", "w")
      cPickle.dump(stats, f)
      f.close()
   
      dst = p.outdirname + "/" + p.outbasename 
      if os.path.exists(dst): 
          rm_rf(dst)
          # By removing this dst, we're invalidating any previously derived data, but our redo-if-newer-than logic will handle the compute.

      os.rename(p.outdirname + "/." + p.outbasename, dst)
      p.job.running -= 1 

      del p
     
class FmJob:
   """Each FmJob object represents a job, as specified in a job file, and
    provides methods for identifying and processing inputs for that job."""

   def __init__(self, fname, cpusPerJob = 1):
      config = ConfigParser.SafeConfigParser()

      processed = config.read(fname)
      if not processed:  
         raise IOError(errno.ENOENT, "Could not open file", fname)

      self.jobname = os.path.basename(fname)
      self.cmd = config.get("mrjob", "cmd", raw=True)
      try:
         self.cmd = eval(self.cmd)
      except:
         self.cmd = self.cmd.split()
      self.inputs = config.get("mrjob", "inputs")
      self.continuous = config.has_option("mrjob", "continuous")
      self.reduce = config.has_option("mrjob", "reduce")

      if config.has_option("mrjob", "procspercpu"):
         self.threads = int(config.get("mrjob", "procspercpu"))
      else:
         self.threads = 1
      self.threads *= cpusPerJob
      self.running = 0

      if config.has_option("mrjob", "parent"):
         self.parent = config.get("mrjob", "parent")
      else:
         self.parent = None

   def compute(self, options, procs):
      inputs = multiglob([options.rootdir + "/" + x for x in self.inputs.split()])

      if self.reduce:
         exts = [os.path.basename(i) for i in inputs]
         exts = list(set(exts))  # Get unique extensions

         for ext in exts:
            # Don't process .d directories as named inputs (feedback loop)
            if ext[-2:] == ".d":
               continue

            # Apply all of the files with the same extension,
            # but only if that extension belongs on this node.
            choices = Locations.pickn(ext)
            if Locations.thisname not in choices:
               #print >>sys.stderr, Locations.thisname, "hashes", ext, "to", list(choices)
               continue

            #Get list of files with this extension
            xlen = len(ext)
            files = []
            for i in inputs:
               if i[-xlen:] == ext:
                  files.append(i)

            outfilename = "/reduce/" + self.jobname + "/" + ext

            p = self.computeItem(files, outfilename, options, procs)
            if p: 
               #print >>sys.stderr, "Reduce ext", ext, "on node", Locations.thisname, files, "of", self.inputs

               return p

         return None # Nothing to do

      for i in inputs:
         if i[-2:] == ".d": 
            # Don't process .d directories as named inputs (feedback loop)
            continue

         bname = os.path.basename(i)

         relativename = i[len(options.rootdir):]
         outfilename = relativename + ".d/" + escape(self.cmd)
        
         p = self.computeItem(i, outfilename, options, procs)
         if p:
            return p

      return None # Nothing to do

   def atomicLink(self, lockfilename):
      myname = lockfilename + "-" + socket.gethostname() + "-" + str(os.getpid())
      mkdirexist(os.path.dirname(lockfilename))

      syncfile = os.fdopen(os.open(myname, os.O_CREAT|os.O_SYNC|os.O_WRONLY), "w")
      syncfile.write(myname)
      syncfile.close()

      try:
         os.link(myname, lockfilename)
         success = True
      except OSError, e:
         success = False
         if e.errno != errno.EEXIST:
            os.unlink(myfilename)
            raise

      # Get rid of private name for it, successful or not
      os.unlink(myname)

      return success
    
   def computeItem(self, inputs, outfilename, options, procs):
      """Start (but don't wait for completion) running this job on of the next unprocessed input for this job."""

      if type(inputs) != type([]):
         inputs = [inputs]

      syncfilename = options.syncdir + "/" + outfilename + "/status"

      invalidate = False
      if not self.atomicLink(syncfilename):
            # This is a common case; somebody has already grabbed
            # the synchronization file, so we don't need to process
            # this file --- unless the inputs are newer than the outputs
            try:
               lasttime = os.path.getmtime(syncfilename)
               redo = False
               for i in inputs:
                  if os.path.getmtime(i) > lasttime:
                     invalidate = True
                     break
            except: 
               traceback.print_exc()
               print >>sys.stderr, "Skipping file", outfilename
               return None

            if not invalidate:
               return None
               
            # Invalidate (nuke) the syncfile
            try:
               offname = syncfilename + "-" + socket.gethostname() + "-" + str(os.getpid())
               os.rename(syncfilename, offname)
               os.unlink(offname)
               self.atomicLink(syncfilename)
            except:
               # Somebody else was doing this at the same time, let them have it
               return None

      # Now we hold the "lock" on the syncfile, so proceed...
      obase = options.rootdir + "/" + outfilename

      # Now insert a "." at the beginning of the basename for partial output
      odirname = os.path.dirname(obase)
      obasename = os.path.basename(obase)
      obase = odirname + "/." + obasename

      oname = obase + "/stdout"
      ename = obase + "/.stderr"
      mkdirexist(obase)
      sout = os.fdopen(os.open(oname, os.O_CREAT|os.O_WRONLY|os.O_TRUNC), "w")
      serr = os.fdopen(os.open(ename, os.O_CREAT|os.O_WRONLY|os.O_TRUNC), "w")

      cmd = copy.copy(self.cmd)

      if '%(input)' in cmd:
         idx = cmd.index('%(input)')
         cmd[idx:idx+1] = inputs
      else:
         cmd += inputs
    
      if cmd[0] == "fm":
         cmd = options.fmcmd + cmd[1:]

      cmd = [os.path.expanduser(c) for c in cmd]
 
      try:
         p = procs.Popen(cmd, stdout=sout, stderr=serr, cwd=obase)
      except:
         #print >>serr, "Error", sys.exc_value, "executing", cmd
         print >>sys.stderr, "Error", sys.exc_value, "executing", cmd
         raise

      assert(p)
      #print >>sys.stderr, "JOB RUNNING", self.jobname, p, procs.pids
      p.inputsize = 0
      for i in inputs:
         p.inputsize += os.path.getsize(i)
      p.outdirname = odirname
      p.outbasename = obasename
      p.job = self
      self.running += 1

      sout.close()
      serr.close()

      #print >>sys.stderr, "computeItem", cmd, socket.gethostname(), p.pid
      return p

class CommandSetBase(object):
   """This is a base-class for defining methods which are used as
   command line-based commands.  You should inherit from it and define
   methods.  All methods will be callable.  Usage and help information
   will only include methods that do not begin with an underscore."""

   def __method(self, mname):
      return self.__class__.__dict__[mname]

   def _usage(self):
      """Return a multi-line usage string based on the defined methods and
their doc strings."""

      usage = 'For more help, specify one of the following commands followed by -h option:\n'
      keys = self.__class__.__dict__.keys()
      keys.sort()
      for cmd in keys:
         if cmd[0] == "_":
            continue
         method = self.__method(cmd)
         #docstr = pydoc.text.indent(pydoc.text.document(method)).replace("(self, args)","")
         docstr = method.__doc__
         if docstr:
            docstr = docstr.split("\n")[0].strip().rstrip(".")
         usage += "   %-8s - %s\n" % (cmd, docstr)
      return usage

   def __init__(self, args, optParser=None):
      if not optParser:  
         optParser = MethodOptionParser()
         optParser.set_usage("""%prog command args...\n""" + self._usage())
         optParser.disable_interspersed_args()
      (options, args) = optParser.parse_args(args)
   
      if not args: 
         optParser.print_help()
         sys.exit(1)

      try:
         method = self.__method(args[0])

      except:
         print >>sys.stderr, "Unknown command", args[0]
         optParser.print_help()
         sys.exit(1)

      sys.exit(method(self, args[1:]))

   def _optionHook(self, optParser):
      pass

class FmCommands(CommandSetBase):
   def __init__(self, args):
      """FileMap is a file-based map-reduce system.  
You can think of it is parallel and distributed xargs or make.  
It features replicated storage and intermediate result caching.

http://mfisk.github.com/filemap
"""

      self._locs = None
      p = MethodOptionParser()
      p.set_usage("""fm command args...\n""" + self._usage())
      p.add_option("-v", "--verbose", action="count", help="Increase verbosity (can be used multiple times)")
      p.disable_interspersed_args()
      (options, args) = p.parse_args(args)

      if options.verbose:
         global Verbose
         Verbose += options.verbose

      CommandSetBase.__init__(self, args, p)

   def _Locations(self):
      if not self._locs: 
         self._locs = FmLocations()
      return self._locs

   def split(self, args):
      """Partition an input file.
      Split an inputfile into n pieces.  By default, the first
      whitespace-delimited field is used as the key.  All lines with the
      same key will be placed in the same output file.  The -r option can be
      used to specify a Perl-compatible regular expression that matches the
      key.  If the regex contains a group, then what matches the group is
      the key; otherwise, the whole match is the key.

      The root of the output file names must be specified either on the
      command line or in the FMOUTPUT environment variable (which is set for
      all programs running as FM jobs).  
      """
      p = MethodOptionParser(fixed="infile")
      p.add_option("-n", "--nways", help="Number of output files to use")
      p.add_option("-r", "--regex", help="Regex that matches the key portion of input lines")
      (options, args) = p.parse_args(args)
      options.nways = int(options.nways)

      assert(len(args))
      infile = args[0]

      #print >>sys.stderr, "Writing to", ofile

      if not options.nways:
         p.error("-n option required")
      
      if not options.regex:
         options.regex = '^([^\s]*)'
         
      options.regex = re.compile(options.regex)

      files = []
      for i in range(0, options.nways):
         fname = str(i+1)
         files.append(file(fname, "w"))

      for line in file(infile):
         key = options.regex.search(line)
         if key:
            g = key.groups()
            if len(g):
               key = g[0]
            else:
               key = key.group(0)
         else:
            print >>sys.stderr, "Key not found in line:", line.rstrip()

         i = hash(key) % options.nways
         files[i].write(line)

      for f in files: f.close()

   def kill(self, args):
      """Kill a job."""
      (options, args) = MethodOptionParser(fixed="jobid").parse_args(args)
      if len(args) < 1:
         print >>sys.stderr, "Must specify a JobId to kill"
         return False
      args = ["/jobs/" + a for a in args]
      self._Locations().forAll(["rm", "-f"], args).collect()

   def mv(self, args):
      """Rename files in the cloud"""
      (options, args) = MethodOptionParser(fixed="src... dst").parse_args(args)
      if len(args) < 2:
         print >>sys.stderr, "mv requires at least 2 arguments"
         return False

      dst = args[-1]
      each = args[:-1]
      if len(each) > 1: dst += "/"
 
      self._Locations().forAll(["mv"], each, dst).collect()

   def mkdir(self, args, absolutes=[], async=False):
      """Make a directory (or directories) on all nodes.  
Has unix "mkdir -p" semantics."""
      (options, args) = MethodOptionParser(fixed="dir...").parse_args(args)
      # Make sure destination exists
      p = self._Locations().forAll(["mkdir", "-p", "-m", "2775"] + absolutes, args, subst=True, glob=False)
      if not async:
         p.collect()

   def jobs(self, args):
      """Show all of the jobs still active."""
      (options, args) = MethodOptionParser(fixed="").parse_args(args)

      tmpdir = tempfile.mkdtemp(prefix='tmp-fm-jobs-')

      self._Locations().get(["/jobs/*", tmpdir], relative=False)
      fmt = "%-28s %-15s\n                             %s"
      print fmt % ("Job ID","Command", "Inputs")
        
      for f in os.listdir(tmpdir + "/jobs/"):
         j = FmJob(os.path.join(tmpdir, "jobs", f))
         if type(j.cmd) == type([]):
            j.cmd = string.join(j.cmd)
         print fmt % (f, j.cmd, j.inputs)

      rm_rf(tmpdir)
  
   def df(self, args):
      """Show free space on each node."""
      (options, args) = MethodOptionParser(fixed="").parse_args(args)

      self._Locations().forAll(["df", "-h"], ["/"]).collect(labelPrint=True)

   def chmod(self, args, absolutes=[], ignoreErrors=False):
      """Change permissions on files in the cloud."""
      (options, args) = MethodOptionParser(fixed="mode files...").parse_args(args)
      self._Locations().forAll(["chmod", args[0]] + absolutes, args[1:], subst=True).collect(ignoreErrors=ignoreErrors)

   def chgrp(self, args, absolutes=[]):
      """Change GID on files in the cloud."""
      (options, args) = MethodOptionParser(fixed="perm files...").parse_args(args)
      self._Locations().forAll(["chgrp", args[0]] + absolutes, args[1:], subst=True).collect()

   def store(self, args):
      """Store one or more files into the cloud."""

      """src... dst

Copy the specified file(s) into the virtual store.  
"""
      (options, args) = MethodOptionParser(fixed="files... dst").parse_args(args)

      assert(len(args) > 1)
      dst = args[-1]
      args = args[:-1]
      if len(args) > 1:
         dst += "/"

      self._Locations().put(args, dst, pickn=True).collect()

   def map(self, args):
      """Launch a computation on a set of input files in the cloud.
Run the specified command on each input file (in the virtual store)
described by the inputglob.  Multiple inputglob arguments can be
given.  The -c option says that the commond should continue to run on
new inputs as they arrive.

Multiple commands can be chained together with |.  Each output file of
the first command becomes an input for the next command in the
pipeline.

The -f option says that any previously cached output should be ignored
and the program re-run.
"""

      p = MethodOptionParser(fixed="cmd [| cmd...]")
      p.disable_interspersed_args()
      p.add_option("-i", "--inputglob", action="append", help="Glob of input files (in root)")
      p.add_option("-c", "--continuous", action="store_true", help="Continue to look for new input files to arrive")
      p.add_option("-f", "--fresh", action="store_true", help="Do not use any cached output")
      p.add_option("-q", "--quiet", action="store_true", help="Do not fetch and display results")
      p.add_option("-o", "--optimistic", action="store_true", help="Try to run even if there are many failures submitting job")
      p.add_option("-p", "--procspercpu", action="store", help="Number of processes to run per CPU (default=1)", default=1)
      p.add_option("-s", "--statusonly", action="store_true", help="Don't wait for completion; fetch any available results now")
      (options, cmd) = p.parse_args(args)

      if not options.inputglob:
         p.error("-i or --inputglob must be specified")

      fresh = options.fresh # options.fresh gets rewritten later

      cmdwords = shlex.split(string.join(cmd))
      cmds = []
      while True:
         if "|>" in cmdwords:
            idx = cmdwords.index("|>")
            cmdwords.insert(idx+1, ">")
            cmdwords[idx] = "|"
            continue
        
         if "|" in cmdwords:
            idx = cmdwords.index("|")
            cmd = cmdwords[:idx]
            cmds.append(cmd)
            assert(cmd)
            cmdwords = cmdwords[idx+1:]
         else:
            if not cmdwords:
               # We should probably warn the user they had an empty pipeline segment
               print >>sys.stderr, "Empty pipeline element in ", cmds
               break
            cmds.append(cmdwords)
            break

      inglobs = options.inputglob
      outglobs = []
      statglobs = []
      assert (type(inglobs) == type([]))

      tmpdir = tempfile.mkdtemp(prefix="tmp-fm-map-") + "/"

      starttime = None
      jobname = None

      if options.optimistic:
         maxErrors = None
      else:
         maxErrors = self._Locations().replication

      reduceNext = False
      for cmd in cmds:
         reduce = False

         if cmd[0] == ">":
            reduceNext = True
            continue

         if reduceNext:
            if not options.statusonly:
               # Install the jobs on each node
               self._Locations().put([tmpdir + "*"], "/jobs/").collect(maxErrors=maxErrors)

            rm_rf(tmpdir)
            tmpdir = tempfile.mkdtemp(prefix="tmp-fm-map-") + "/"

            # Barrier; Wait for that job (and its parents) to finish:
            if Verbose > 0:
               print >>sys.stderr, "Waiting for map and redistribute.  Job", jobname
            if not starttime:
               starttime = time.time()
            if not options.statusonly:
               self._Locations().forAllLocal(["wait", jobname, "redistribute"] + inglobs).collect(maxErrors=maxErrors)
      
            reduce = True
            reduceNext = False

         jobname, inglobs = self._MapComponent(cmd, inglobs, outglobs, options, reduce=reduce, parent=jobname, tmpdir=tmpdir, procsPerCpu = int(options.procspercpu))

      if not options.statusonly:
         # Install the jobs on each node
         self._Locations().put([tmpdir + "*"], "/jobs/").collect(maxErrors=maxErrors)

      rm_rf(tmpdir)
      if not starttime:
         starttime = time.time()

      if not options.statusonly: 
         if Verbose > 0:
            print >>sys.stderr, "Waiting for completion.  Job", jobname
         self._Locations().forAllLocal(["wait", jobname]).collect(maxErrors=maxErrors)

      wallclock = time.time() - starttime

      # Get the output files
      errglobs = [f + "/.stderr" for f in outglobs]
      statglobs += [f + "/.status" for f in outglobs]

      # Process the stats
      errcodes = {}
      wtime = [0.0, 0.0]
      utime = [0.0, 0.0]
      stime = [0.0, 0.0]
      bytes = [0.0, 0.0]
      nodewtime = [{}, {}]
      nodebytes = [{}, {}] 
      allstats = []

      for statlist in self._local_pickles(["localstats"] + statglobs):
         allstats.extend(statlist)
         for stats in statlist:
            ec = os.WEXITSTATUS(stats['status'])
            errcodes[ec] = errcodes.get(ec, 0) + 1

            if stats['timestamp'] < starttime:
               cached = 1
            else:
               cached = 0

            wtime[cached] += stats['time']
            utime[cached] += stats['utime']
            stime[cached] += stats['stime']
            bytes[cached] += stats['inputsize']

            nodename = stats['nodename']
            nodewtime[cached][nodename] = nodewtime[cached].get(nodename, 0) + stats['time']
            nodebytes[cached][nodename] = nodebytes[cached].get(nodename, 0) + stats['inputsize']

      # Fetch stdout/stderr               
      if not options.statusonly:
         if options.quiet:
            outputglobs = []
         else:
            outputglobs += inglobs
         loc = tempfile.mkdtemp(prefix="tmp-fm-status-")
         self.get(outputglobs + errglobs + [loc])

         for (dirpath, dirnames, filenames) in os.walk(loc):
            for f in filenames:
               fname = os.path.join(dirpath, f)
               fh = file(fname)

               if f == ".stderr":
                  # Do nothing if empty
                  if os.path.getsize(fname):
                     print >>sys.stderr, '===', fname, '==='
                     sys.stderr.writelines(fh)
                     print >>sys.stderr, '====='
               else:
                  sys.stdout.writelines(fh)
               
         rm_rf(loc)

      statsfile = open('.fm.stats', 'w')
      cPickle.dump(allstats, statsfile)
      statsfile.close()

      # Print out summary info
      errstr = ''
      for k in errcodes.keys():
         if not errstr: 
            errstr = "%d processes returned %d" % (errcodes[k], k)
         else:
            errstr += "; %d x %s" % (errcodes[k], k)
      if not errstr:
         errstr = 'No processes ran'

      print >>sys.stderr, errstr

      MB = 2**20

      if Verbose > 0:
         for n in nodebytes[0]:
            if nodewtime[0][n]:
               print >>sys.stderr, "Node %s %g MB/s new work" % (n, nodebytes[0][n]/MB/nodewtime[0][n])

      swtime = sum(wtime)
      sbytes = sum(bytes)

      if swtime:
         sutime = sum(utime)
         sstime = sum(stime)
         print >>sys.stderr, "Serial performance: %g MB/s, %.1fs (%.0f%% User, %.0f%% System, %.0f%% Wait)" \
            % (sbytes/MB/swtime, swtime, 100*sutime/swtime, 100*sstime/swtime, 100*(swtime-sstime-sutime)/swtime)

      if wallclock and swtime:
         rate = sbytes/MB/wallclock
         newrate = bytes[0]/MB/wallclock
         cached = 100*bytes[1]/sbytes
         nodes = self._Locations().processes()
         scaling = (stime[0]+utime[0])/wallclock
         if bytes[0]:
            newstuff = "New work: %g MB/s, %.1f/%dx CPU scaling" % (newrate, scaling, nodes)
         else:
            newstuff = ""
            
         print >>sys.stderr, "Filemap performance: %g MB/s, %.1fs, %.0f%% cached." % (rate, wallclock, cached), newstuff
 
   def get(self, *args, **kwargs):
      """Copy one or more files from the cloud ot local storage."""
      return self._Locations().get(*args, **kwargs)

   def replicate(self, args):
      """Replicate the specified files (in the virtual file system) from each node."""
      (options, args) = MethodOptionParser(fixed="glob...").parse_args(args)
  
      self._Locations().forAllLocal(["replicate"] + args).collect(labelPrint=True)

   def run(self, args):
      """Run a command on each node and print results."""
      (options, args) = MethodOptionParser(fixed="cmd...").parse_args(args)
  
      self._Locations().forAll(args, subst=True).collect(labelPrint=True)

   def runhost(self, args):
      """Run a command on each unique host and print results."""
      (options, args) = MethodOptionParser(fixed="cmd...").parse_args(args)

      self._Locations().pickHosts().forAll(args).collect(labelPrint=True)

   def cat(self, args):
      """Concatenate one or more files to stdout."""
      (options, args) = MethodOptionParser(fixed="files...").parse_args(args)

      procs = self._Locations().forAll(["cat"], args)
      for f in procs.pids.values():
            sys.stdout.writelines(f.stdout)
      procs.collect(ignoreErrors=True)

   def _local(self, args):
      """This is for slave (remote) instantiations."""
      return FmLocalCommands(args)

   def _local_pickles(self, args):
      """Execute a command on each node and return a list of the unpickled output from each node."""

      procs = self._Locations().forAllLocal(args)
      status, ps = procs.collect()

      pickles = []
      
      for p in ps:
         pkl = p.stdout.read()
         p.stdout.close()
         if not pkl: 
            continue

         try:
            unpkl = cPickle.loads(pkl)
         except:
            print >>sys.stderr, "Error", sys.exc_value, "parsing remote pickle results:", pkl
            return -1
         pickles.append(unpkl)

      return pickles

   def _ls(self, args):
      """generic way to get info about files in a blob"""             
      if not args: 
         args = ["/"]
      pkls = self._local_pickles(["localls"] + args)

      listing = {}

      for files in pkls:
         for f in files:
            fname = f['name']
            if not listing.has_key(fname): 
               listing[fname] = []
            listing[fname] += [f]

      return listing

   def fs(self, args):
      p = MethodOptionParser(fixed="<dir> [<dir> ...]")
      p.add_option('-c', '--check', action='store_true', help="Check file system for consistency")
      p.add_option('-r', '--replication', action='store', help="Replication level to check for", default=self._Locations().replication)
      p.add_option('-f', '--fix', action='store_true', help="Fix file system")
      p.add_option('-v', '--verbose', action="count", help="Up verbostiy, more occurrances means higher level")
      p.add_option('-d', '--dryrun', action='store_true', help="Display proposed fix, do not execute")
      (options, args) = p.parse_args(args)

      if not (options.check or options.fix):
         p.error("an action must be specified")
      options.replication = int(options.replication)

      listing = self._ls(args)

      toofew = sets.Set()
      toomany = sets.Set()
      total = len(listing.keys())

      for i in listing.keys():
         if len(listing[i]) < options.replication:
            toofew.add(i)
         if len(listing[i]) > options.replication:
            toomany.add(i)

      if options.check:
         print total, "files found"
         print len(toofew), "files don't have enough replication"
         print len(toomany), "files have too much replication"
         print total - len(toofew) - len(toomany), "files' replication is just right"


      if options.fix:
         pass
         # for i in too few, find differnece in replication and occurrences, select hosts to store
         # for i in too many, find differnece in replication and occurrences, select hosts to remove


   def ls(self, args):
      """File & directory listing."""
      p = MethodOptionParser(fixed="files...")
      p.add_option('-n', '--nodes', action='store_true', help="List names of nodes holding each file")
      p.add_option('-l', '--long', action='store_true', help="Show permissions, nodes, sizes, timestamps, etc.")
      p.add_option('-q', '--decode', action='store_true', help="Replace escaped characters")
      (options, args) = p.parse_args(args)

      ls = {}
      listing = self._ls(args)

      for fkey in listing.keys():
         if options.decode:
            (fname, num) = quoprire.subn(lsUnescapeChr, fkey)
         else:
            fname = fkey
         ls[fname] = listing[fkey]

      keys = ls.keys()
      keys.sort()
      if not options.long:
         tabulate(keys, int(os.environ.get("COLUMNS", 80)))

      else:
         totalsize = 0
         for k in keys:
            for i in range(0,len(ls[k])):
               if not ls[k][i]:
                  continue

               base = ls[k][i]
               nodes = [base['nodename']]
               isdir = (base['perms'][0] == 'd')
               islnk = (base['perms'][0] == 'l')
               criteria = ['perms', 'user', 'group']
               if isdir: 
                  base['size'] = 0
               else: 
                  criteria.append('size')
           
               # Look for duplicates from other nodes 
               for j in range(i, len(ls[k])):
                  if not ls[k][j]:
                     continue
   
                  # See if this node's instance matches the right criteria to be
                  # collapsed into a single output line
                  match = True
                  for a in criteria:
                     if base[a] != ls[k][j][a]: 
                        # Does not match
                        match = False
                        break
   
                  if match:
                     # If you specify the same file twice, we don't want
                     # the node number(s) duplicated in the node list
                     n = ls[k][j]['nodename']
                     if n not in nodes:
                        nodes.append(n)
   
                     ls[k][j] = None
   
               # Update the nodelist for this base instance
               base['nodename'] = nodes
   
               # Print out this file
               print self._lsline(base, k, listnodes=options.nodes)

            totalsize += base['size']

         print "%g bytes" % totalsize   
      return 

   def _lsline(self, attrs, name, listnodes=False):
      if not long: 
         return attrs['name']

      size = "%-.2g" % attrs['size']
      size = size.replace("e+", "e").replace("e0", "e")

      nodes = attrs['nodename']
      if type(nodes) != type([]):
         nodes = [nodes]

      if len(nodes) > 1:
         attrs['mtime'] = '-'
      else:
         lt = time.localtime(attrs['mtime'])
         if lt[0] == time.localtime()[0]:
            attrs['mtime'] = time.strftime("%b %d %H:%M", lt)
         else:
            attrs['mtime'] = time.strftime("%b %d  %Y", lt)
 
      if listnodes:
         if len(nodes) == len(self._Locations().locs):
            nodes = '*'
         else:
            nodes.sort()
            nodes = string.join(nodes,',')
      else:
         nodes = len(nodes)

      return "%s %7s %8s %8s %6s %12s %s" % (attrs['perms'], nodes, attrs['user'], attrs['group'], size, attrs['mtime'], name)

   def rm(self, args):
      """Delete a file or directory tree in the cloud.
Remove empty file or directory.  Normal rm flags are passed through; -f is implied.
"""
      p = MethodOptionParser(fixed="files...")
      p.add_option('-R', '--recurse', action='store_true', help="recurse")
      (options, args) = p.parse_args(args)
      if options.recurse:
         options = ["-R"]
      else:
         options = []

      self._Locations().forAll(["rm", "-f"] + options, args).collect()


   def init(self, args):
      """Create/correct directory structure.
 If a groupname is specified, it will be applied to the directories."""
      (options, args) = MethodOptionParser(fixed="[group]").parse_args(args)

      self.mkdir(["/", "/jobs", "/reduce", "/sys"], absolutes=["%(SYNCDIR)"], async=True)
      if args:
         self.chgrp([args[0], "/", "/jobs", "/reduce", "/sys"], absolutes=["%(SYNCDIR)"])
      self.chmod(["g+rwxs", "/", "/jobs", "/reduce"], absolutes=["%(SYNCDIR)"], ignoreErrors=True)
      self._Locations().put([__file__], "/sys/fm").collect()

   def _MapComponent(self, cmd, inglobs, outglobs, options, reduce=False, parent=None, tmpdir="/tmp/", procsPerCpu=None):
      jobdesc = "[mrjob]\ncmd = %s\ninputs = %s\n" % (repr(cmd), string.join(inglobs))
      if parent: 
         jobdesc += "parent = %s\n" % (parent)

      if procsPerCpu: 
         jobdesc += "procspercpu = %s\n" % (procsPerCpu)

      if options.continuous:
         jobdesc += "continuous = True\n"

      if reduce:
         jobdesc += "reduce = True\n"

      h = printableHash(jobdesc)
      jobfilename = tmpdir + h
      jobfile = open(jobfilename, "w")
      jobfile.write(jobdesc)
      jobfile.close()

      # Each component of pipeline uses previous output as input
      if reduce:
         newinglobs = ["/reduce/" + h + "/*"]
         outglobs += newinglobs
      else:
         newinglobs = [i + ".d/" + escape(cmd) for i in inglobs]
         outglobs += newinglobs

      if options.fresh:
         #XXX lower latency to accumulate these up to map() and let it do a bulk delete

         if reduce:
            syncfiles = ["%(SYNCDIR)/reduce/" + h + "/*"]
         else:
            syncfiles = ["%(SYNCDIR)/" + g + ".d/" + escape(cmd) + "/status" for g in inglobs] 

         # Delete sync files so that computation is forced to (re-)execute
         # These files are shared, so we pick a minimum number of nodes to do this on
         self._Locations().pick().forAll(["rm", "-f"], syncfiles, absolute=True, subst=True).collect()

         # Also delete previous output so that it doesn't keep getting used
         # (In the case of replication, a node may not replace the old output with new output
         self._Locations().forAll(["rm", "-Rf"], newinglobs).collect()

         # Only force the first stage of the pipeline.  Out-of-date checks will handle downstream.
         options.fresh = False

      newinglobs = [i + "/*" for i in newinglobs]
      return h, newinglobs

class SchedLock:
   """Traditional daemon-style lock as a file containing the pid of the holder"""
   def __init__(self, rootdir):
      self.lockname = rootdir + "/.fmschedlock-" + str(os.getuid())

   def checkpid(self):
      # Check for running
      try:
         f = open(self.lockname)
      except:
         return False

      pid = f.read().strip()
      if not pid: 
         print >>sys.stderr, "Warning, ignoring empty lockfile", self.lockname
         return False
      pid = int(pid)

      try:
          # This will do nothing, but make sure the proc is running and ours
          os.kill(pid, 0)

          # If we got here, then the process exists, so give up
          return pid
      except OSError, e:
          if e.errno == errno.ESRCH:
             # process not running
             return None

          else:
             # Some other unexpected error
             raise
      
   def lock(self):
      try:
         fd = os.open(self.lockname, os.O_CREAT|os.O_SYNC|os.O_EXCL|os.O_WRONLY)
         lockfile = os.fdopen(fd, "w")
         lockfile.write(str(os.getpid()))
         lockfile.close()
         return True

      except OSError, e:
         if e.errno == errno.EEXIST:
            # Check for running
            if self.checkpid():
               return False
            else:
               # Stale, so Steal
               tmp = self.lockname + "-" + str(os.getpid())
               try:
                  os.unlink(self.lockname)
               except:
                  # Somebody beat us
                  return False
               
               # XXX race here if 2 procs competing to steal and 1 unlinks and recreates before 2nd unlinks
               time.sleep(1)

               f = file(tmp, "w")
               f.write(str(os.getpid()))
               f.close()
               try:
                  os.rename(tmp, self.lockname)
                  return True
               except OSError, e:
                  if e.errno == errno.EEXIST:
                     # Somebody beat us
                     return False
                  else:
                     raise
         else:
            raise

   def unlock(self):
      #XXX: doesn't check that we still hold the lock
      os.unlink(self.lockname)
      
class FmLocalCommands(CommandSetBase):
   def __init__(self, args):
      self._locs = None
      p = MethodOptionParser()
      p.set_usage("""fm _local command args...\n""" + self._usage())
      p.add_option("-n", "--node", help="Node name for this node")
      p.disable_interspersed_args()
      (options, args) = p.parse_args(args)

      if options.node:
         # If -n is given, then we are a direct slave and 
         # should get our config on stdin
         os.environ['FMNODE'] = options.node
         self.Locations = FmLocations(stdin=True)
      else:
         # We are a child of a scheduler and
         # should pick-up the config from an environment variable
         options.node = os.environ['FMNODE']
         self.Locations = FmLocations()

      self.Locations.thisis(options.node)

      return CommandSetBase.__init__(self, args, p)

   def replicate(self, args):
      procs = Procs(retries=7)
      errors,ignore = self.Locations.put(args, "/", procs=procs, relative=True, pickn=True).collect()
      return errors

   def redistribute(self, args):
      procs = Procs(retries=7)
      errors,ignore = self.Locations.put(args, "/", procs=procs, relative=True, pickn=1, hashbasename=True).collect()
      return errors

   def _lscharmod(self, perms, offset, chr):
      perms = list(perms)
      if perms[offset] == "-": 
           perms[offset] = chr.upper()
      else:
           perms[offset] = chr.lower()
      return string.join(perms, '')

   def lsone(self, fname, fs):
      # Construct the dict that is pickled and passed to the client
      d = {}
      d['name'] = fname
      d['node'] = self.Locations.thisname
      d['nodename'] = self.Locations.this.name

      if not fs:
          d['user'] = '?'
          d['group'] = '?'
          d['size'] = -1
          d['mtime'] = 0
          d['perms'] = '----------'

          # No stat structure
          return d
      
      # Convert to ls-style human-readable permission mask
      perms = "?"
      for kind in "BLK", "CHR", "DIR", "LNK", "SOCK", "FIFO", "REG":
         if getattr(stat, "S_IS"+kind)(fs.st_mode):
            perms = kind[0].lower().replace("f","p")
      if perms == "r":
         perms = "-"
         
      for who in "USR", "GRP", "OTH":
         for what in "R", "W", "X":
            if fs.st_mode & getattr(stat,"S_I"+what+who):
               c = what.lower()
            else:
               c = "-"
            perms += c

      if stat.S_ISUID & fs.st_mode:
         perms = self._lscharmod(perms, 3, "s")
      if stat.S_ISGID & fs.st_mode:
         perms = self._lscharmod(perms, 6, "s")
      if stat.S_ISVTX & fs.st_mode:
         perms = self._lscharmod(perms, 9, "t")
 
      d['perms'] = perms
      d['size'] = fs.st_size
      d['mtime'] = fs.st_mtime

      try:
         d['user'] = pwd.getpwuid(fs.st_uid).pw_name
      except:
         d['user'] = str(fs.st_uid)

      try:
         d['group'] = grp.getgrgid(fs.st_gid).gr_name
      except:
         d['group'] = fs.st_gid

      return d

   def localstats(self, args):
      os.chdir(self.Locations.this.rootdir)  
      args = multiglob(["./" + a for a in args])
      statlist = []
      for apath in args:
         stats = cPickle.load(open(apath))
         statlist.append(stats)

      sys.stdout.write(cPickle.dumps(statlist))
      return 

   def localls(self, args):
      os.chdir(self.Locations.this.rootdir)  
      #args = [(a.lstrip("/")).rstrip("/") for a in args] # Make relative; even if it started with a /
      procs = Procs()
      args = multiglob(["./" + a for a in args])
      if not args:
         return
      output = []
      for apath in args:

         # aname is the virtual name of the file; will be shown to user.
         # So strip the leading ./ that we added to make it relative
         aname = apath[2:].rstrip('/')

         s = os.stat(apath)
         if stat.S_ISDIR(s.st_mode):
            for f in os.listdir(apath):
               fpath = apath + "/" + f
               fname = aname + "/" + f
               s = None
               try:
                  s = os.lstat(fpath)
               except:
                  pass

               output.append(self.lsone(fname, s))
                
         else:
            output.append(self.lsone(aname, s))
            
      sys.stdout.write(cPickle.dumps(output))
      return

   def sched(self, args=[]):
      """Start a scheduler for this node."""

      sl = SchedLock(self.Locations.this.rootdir)
      s = JobScheduler(self.Locations.this)

      f = file(os.devnull)
      os.dup2(f.fileno(), 0)

      # daemonify
      if not os.fork():
         # Middle-child
         os.setsid()
         if not os.fork():
            # Child

            f = file(self.Locations.this.rootdir + "/.schedlog-" + str(os.getuid()), 'w')
            os.dup2(f.fileno(), 1)
            os.dup2(f.fileno(), 2)

            # For now, the scheduler and FmJob still assume a global Locations var
            global Locations
            Locations = self.Locations
      
            if not sl.lock(): 
               # Somebody else running
               return 
      
            try:
               s.RunUntilDone()
            except:
               # Try very hard not leave a stale lockfile
               sl.unlock()
               raise
            sl.unlock()
            return
         else:
            self.Locations.cleanup = None #Don't cleanup in parent; child will

         sys.exit(0) # Children should just exit now

      self.Locations.cleanup = None #Don't cleanup in parent; child will


   def wait(self, args):
      """Wait for a specified jobid to complete (and make sure scheduler is running)"""
      self.sched()
      jobid = args[0]
      nextcmd = args[1:]

      jobfile = self.Locations.this.rootdir+"/jobs/"+jobid
      #print >>sys.stderr, "Waiting on", jobfile

      sl = SchedLock(self.Locations.this.rootdir)

      delay = 0.1
      # When the jobfile is gone (or if the scheduler dies prematurely), we're done
      while os.path.isfile(jobfile):
         # Make sure scheduler is running
         if not sl.checkpid():
            # Could have just finished, so make sure jobfile didn't just get deleted
            if os.path.isfile(jobfile):
               # Delay and check again in case the scheduler was just starting
               time.sleep(2)
               if not sl.checkpid() and os.path.isfile(jobfile):
                  print >>sys.stderr, "Error: scheduler exited while job still running.  Dumping log:"
                  sys.stderr.writelines(file(self.Locations.this.rootdir + "/.schedlog-" + str(os.getuid())))
                  return -1

         # Wait 
         # XXX: use famd
         time.sleep(delay)
         delay *= 2
         if delay > 1:
            delay = 1

      # Successful completion
   
      # Do anything else 
      if nextcmd:
         if nextcmd[0] == "redistribute":
            return self.redistribute(nextcmd[1:])
         else:
            print >>sys.stderr, "Unknown command following wait: ", nextcmd

def multiglob(globs):
   """Take a list of globs and return a list of all of the files that match any of those globs."""

   assert(type(globs) == type([]))
   ret = []
   for g in globs:
      ret += glob.glob(g)
   return ret

class SubprocessLs:
   def __init__(self, procs): 
      """Take a list of subprocesses"""
      self.procs = procs
      self.nextline = [None] * len(self.procs)

   def __iter__(self): 
      return self

   def next(self):
      smallest = None
      for i in self.procs:
           # Job slot is set to None after that job terminates
           if not self.procs[i]:
              continue

           # Get next line from this job if we don't already have one cached
           if not self.nextline[i]:
              self.nextline[i] = self.procs[i].stdout.readline()

              # Check to see if the job terminated
              #if not self.nextline[i]:
                 #print >>sys.stderr, i, "exited", self.procs[i].poll()

           # See if this job's next line should go before any others
           if self.nextline[i] and (smallest == None or self.nextline[i] < self.nextline[smallest]):
              smallest = i

      if smallest == None:
            #print >>sys.stderr, "Done; left", self.nextline
            raise StopIteration

      s = self.nextline[smallest]
      self.nextline[smallest] = None
      return s 

FmCommands(sys.argv[1:])<|MERGE_RESOLUTION|>--- conflicted
+++ resolved
@@ -385,7 +385,6 @@
       self.thisname = nodename
       self.this = self.locs[nodename]
 
-<<<<<<< HEAD
    def pickHosts(self):
       """Return a subset of locations containing only one location per hostname"""
       hosts = set()
@@ -401,19 +400,10 @@
       newlocs.this = self.this
       return newlocs
       
-
-   def pickn(self, seed=None):
-      """Pick some pseudo-random locations.  The number of locations
-      chosen is based on the replication factor in the config.
-      Specify a seed to get deterministic results (e.g. for a given
-      extension number.)  The return value is the list of indices into
-      the current locations."""
-=======
    def nodes(self, seed=None):
       """Generate a list of pseudo-random locations.  
       Specify a seed to get deterministic results (e.g. for a given extension 
       number, file name, path, etc).  Returns a generator of a list of node names."""
->>>>>>> 6556fe25
 
       candidates = self.locs.keys()
 
