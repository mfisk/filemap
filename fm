--- conflicted
+++ resolved
@@ -433,11 +433,7 @@
 
       #print "Replacing", nodename, "with", len(vnodes)
       for i in range(0, len(vnodes)):
-<<<<<<< HEAD
          newnodes[nodename + ";" + str(i)] = vnodes[i]
-=======
-         nodes[nodename + ";" + str(i)] = vnodes[i]
->>>>>>> 6ee28640
          #print nodes.keys()
 
    return newnodes
@@ -586,11 +582,7 @@
    majorlocs = []
    for n in nodenames:
       if n.endswith(";0"):
-<<<<<<< HEAD
          majorlabels.append(n[:-2])
-=======
-         majorlabels.append(n.replace(";0",""))
->>>>>>> 6ee28640
          majorlocs.append(nodes2y[n])
    #print >>sys.stderr, "Yticks", majorlocs, majorlabels
    ax.set_yticks(majorlocs)
